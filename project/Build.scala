import sbt._
import Keys._
import Tests._
import com.typesafe.sbt.site.SphinxSupport.Sphinx
import com.typesafe.sbt.SbtSite.site

object SlickBuild extends Build {

  /* Custom Settings */
  val repoKind = SettingKey[String]("repo-kind", "Maven repository kind (\"snapshots\" or \"releases\")")

  val publishedScalaSettings = Seq(
    scalaVersion := "2.10.2-SNAPSHOT",
<<<<<<< HEAD
//    scalaBinaryVersion <<= scalaVersion,
=======
    scalaBinaryVersion <<= scalaVersion,
>>>>>>> 335f5f06
    //crossScalaVersions ++= "2.10.0-M4" :: Nil,
    libraryDependencies <+= scalaVersion("org.scala-lang" % "scala-compiler" % _ % "optional")
  )

  def localScalaSettings(path: String): Seq[Setting[_]] = Seq(
    scalaVersion := "2.10.0-unknown",
    scalaBinaryVersion := "2.10.0-unknown",
    crossVersion := CrossVersion.Disabled,
    scalaHome := Some(file(path)),
    autoScalaLibrary := false,
    unmanagedJars <<= scalaInstance.map( _.jars.classpath),
    unmanagedJars in config("test") <<= scalaInstance.map( _.jars.classpath),
    unmanagedJars in config("macro") <<= scalaInstance.map( _.jars.classpath)
  )

  val scalaSettings = {
    sys.props("scala.home.local") match {
      case null => publishedScalaSettings
      case path =>
        scala.Console.err.println("Using local scala at " + path)
        localScalaSettings(path)
    }
  }

  def extTarget(extName: String, t: Option[String]): Seq[Setting[File]] = {
    sys.props("slick.build.target") match {
      case null => t.map(f => Seq(target := file(f))).getOrElse(Seq.empty)
      case path => Seq(target := file(path + "/" + extName))
    }
  }

  lazy val sharedSettings = Seq(
    version := "1.1.0-SNAPSHOT",
    organizationName := "Typesafe",
    organization := "com.typesafe.slick",
    resolvers += Resolver.sonatypeRepo("snapshots"),
    scalacOptions ++= List("-deprecation", "-feature"),
    libraryDependencies ++= Seq("org.slf4j" % "slf4j-api" % "1.6.4",
      "ch.epfl.lamp" %% "yinyang" % "0.1-SNAPSHOT"),
    logBuffered := false,
    repoKind <<= (version)(v => if(v.trim.endsWith("SNAPSHOT")) "snapshots" else "releases"),
    //publishTo <<= (repoKind)(r => Some(Resolver.file("test", file("c:/temp/repo/"+r)))),
    publishTo <<= (repoKind){
      case "snapshots" => Some("snapshots" at "https://oss.sonatype.org/content/repositories/snapshots")
      case "releases" =>  Some("releases"  at "https://oss.sonatype.org/service/local/staging/deploy/maven2")
    },
    publishMavenStyle := true,
    publishArtifact in Test := false,
    pomIncludeRepository := { _ => false },
    makePomConfiguration ~= { _.copy(configurations = Some(Seq(Compile, Runtime, Optional))) },
    homepage := Some(url("http://slick.typesafe.com")),
    startYear := Some(2008),
    licenses += ("Two-clause BSD-style license", url("http://github.com/slick/slick/blob/master/LICENSE.txt")),
    pomExtra :=
      <developers>
        <developer>
          <id>szeiger</id>
          <name>Stefan Zeiger</name>
          <timezone>+1</timezone>
          <url>http://szeiger.de</url>
        </developer>
        <developer>
          <id>cvogt</id>
          <name>Jan Christopher Vogt</name>
          <timezone>+1</timezone>
          <url>https://github.com/cvogt/</url>
        </developer>
      </developers>
        <scm>
          <url>git@github.com:slick/slick.git</url>
          <connection>scm:git:git@github.com:slick/slick.git</connection>
        </scm>,
    // Work around scaladoc problem
    unmanagedClasspath in Compile += Attributed.blank(new java.io.File("doesnotexist"))
  ) ++ scalaSettings

  /* Project Definitions */
  lazy val aRootProject = Project(id = "root", base = file("."),
    settings = Project.defaultSettings ++ sharedSettings ++ extTarget("root", Some("target/root")) ++ Seq(
      sourceDirectory := file("target/root-src"),
      publishArtifact := false,
      test := (),
      testOnly <<= inputTask { argTask => (argTask) map { args => }}
    )).aggregate(slickProject, slickTestkitProject)
  lazy val slickProject = Project(id = "slick", base = file("."),
    settings = Project.defaultSettings ++ inConfig(config("macro"))(Defaults.configSettings) ++ sharedSettings ++ fmppSettings ++ site.settings ++ site.sphinxSupport() ++ extTarget("slick", None) ++ Seq(
      name := "Slick",
      description := "Scala Language-Integrated Connection Kit",
      scalacOptions in (Compile, doc) <++= (version).map(v => Seq("-doc-title", "Slick", "-doc-version", v)),
      test := (),
      testOnly <<= inputTask { argTask => (argTask) map { args => }},
      ivyConfigurations += config("macro").hide.extend(Compile),
      libraryDependencies <+= scalaVersion("org.scala-lang" % "scala-compiler" % _ % "macro"),
      libraryDependencies ++= Seq("com.typesafe" % "config" % "1.0.0"),
      unmanagedClasspath in Compile <++= fullClasspath in config("macro"),
      mappings in (Compile, packageSrc) <++= mappings in (config("macro"), packageSrc),
      mappings in (Compile, packageBin) <++= mappings in (config("macro"), packageBin)
    ))
  lazy val slickTestkitProject = Project(id = "testkit", base = file("slick-testkit"),
    settings = Project.defaultSettings ++ sharedSettings ++ extTarget("testkit", None) ++ Seq(
      name := "Slick-TestKit",
      description := "Test Kit for Slick (Scala Language-Integrated Connection Kit)",
      scalacOptions in (Compile, doc) <++= (version).map(v => Seq("-doc-title", "Slick TestKit", "-doc-version", v)),
      testOptions += Tests.Argument(TestFrameworks.JUnit, "-q", "-v", "-s", "-a"),
      //scalacOptions in Compile += "-Yreify-copypaste",
      libraryDependencies <+= scalaVersion("org.scala-lang" % "scala-compiler" % _ % "test"),
      libraryDependencies ++= Seq(
        // TestKit needs JUnit for its Runner
        "junit" % "junit-dep" % "4.10",
        // The Slick core tests need junit-interface, logback and the DB drivers
        "com.novocode" % "junit-interface" % "0.10-M1" % "test",
        "ch.qos.logback" % "logback-classic" % "0.9.28" % "test",
        "com.h2database" % "h2" % "1.3.170" % "test",
        "org.xerial" % "sqlite-jdbc" % "3.7.2" % "test",
        "org.apache.derby" % "derby" % "10.9.1.0" % "test",
        "org.hsqldb" % "hsqldb" % "2.2.8" % "test",
        "postgresql" % "postgresql" % "9.1-901.jdbc4" % "test",
        "mysql" % "mysql-connector-java" % "5.1.13" % "test",
        "net.sourceforge.jtds" % "jtds" % "1.2.4" % "test"
      ),
      // Run the Queryable tests (which need macros) on a forked JVM
      // to avoid classloader problems with reification
      testGrouping <<= definedTests in Test map partitionTests,
      // Workaround for sbt bug: Without a testGrouping for all test configs,
      // the wrong tests are run
      testGrouping in DocTest <<= definedTests in DocTest map partitionTests,
      parallelExecution in Test := false
    )
  ).configs(DocTest).settings(inConfig(DocTest)(Defaults.testSettings): _*).settings(
    unmanagedSourceDirectories in DocTest <+= (baseDirectory in slickProject) { _ / "src/sphinx/code" }
    //resourceDirectory in DocTest <<= baseDirectory { _ / "src/test/resources" }
    //test <<= Seq(test in Test, test in DocTest).dependOn,
    //concurrentRestrictions += Tags.limitSum(1, Tags.Test, Tags.ForkedTestGroup),
    //concurrentRestrictions in Global += Tags.limit(Tags.Test, 1),
  ) dependsOn(slickProject)

  /* Test Configuration for running tests on doc sources */
  lazy val DocTest = config("doctest") extend(Test)

  /* Split tests into a group that needs to be forked and another one that can run in-process */
  def partitionTests(tests: Seq[TestDefinition]) = {
    val (fork, notFork) = tests partition (_.name contains ".queryable.")
    Seq(
      new Group("fork", fork, SubProcess(Seq())),
      new Group("inProcess", notFork, InProcess)
    )
  }

  /* FMPP Task */
  lazy val fmpp = TaskKey[Seq[File]]("fmpp")
  lazy val fmppConfig = config("fmpp") hide
  lazy val fmppSettings = inConfig(Compile)(Seq(sourceGenerators <+= fmpp, fmpp <<= fmppTask)) ++ Seq(
    libraryDependencies += "net.sourceforge.fmpp" % "fmpp" % "0.9.14" % fmppConfig.name,
    ivyConfigurations += fmppConfig,
    fullClasspath in fmppConfig <<= update map { _ select configurationFilter(fmppConfig.name) map Attributed.blank },
    //mappings in (Compile, packageSrc) <++= // Add generated sources to sources JAR
    //  (sourceManaged in Compile, managedSources in Compile) map { (b, s) => s x (Path.relativeTo(b) | Path.flat) }
    mappings in (Compile, packageSrc) <++=
      (sourceManaged in Compile, managedSources in Compile, sourceDirectory in Compile) map { (base, srcs, srcDir) =>
        val fmppSrc = srcDir / "scala"
        val inFiles = fmppSrc ** "*.fm"
        (srcs x (Path.relativeTo(base) | Path.flat)) ++ // Add generated sources to sources JAR
          (inFiles x (Path.relativeTo(fmppSrc) | Path.flat)) // Add *.fm files to sources JAR
      }
  )
  lazy val fmppTask =
    (fullClasspath in fmppConfig, runner in fmpp, sourceManaged, streams, cacheDirectory, sourceDirectory) map { (cp, r, output, s, cache, srcDir) =>
      val fmppSrc = srcDir / "scala"
      val inFiles = (fmppSrc ** "*.fm" get).toSet
      val cachedFun = FileFunction.cached(cache / "fmpp", outStyle = FilesInfo.exists) { (in: Set[File]) =>
        IO.delete(output ** "*.scala" get)
        val args = "--expert" :: "-q" :: "-S" :: fmppSrc.getPath :: "-O" :: output.getPath ::
          "--replace-extensions=fm, scala" :: "-M" :: "execute(**/*.fm), ignore(**/*)" :: Nil
        toError(r.run("fmpp.tools.CommandLine", cp.files, args, s.log))
        (output ** "*.scala").get.toSet
      }
      cachedFun(inFiles).toSeq
    }
}<|MERGE_RESOLUTION|>--- conflicted
+++ resolved
@@ -11,11 +11,7 @@
 
   val publishedScalaSettings = Seq(
     scalaVersion := "2.10.2-SNAPSHOT",
-<<<<<<< HEAD
 //    scalaBinaryVersion <<= scalaVersion,
-=======
-    scalaBinaryVersion <<= scalaVersion,
->>>>>>> 335f5f06
     //crossScalaVersions ++= "2.10.0-M4" :: Nil,
     libraryDependencies <+= scalaVersion("org.scala-lang" % "scala-compiler" % _ % "optional")
   )
