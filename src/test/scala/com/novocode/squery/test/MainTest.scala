package com.novocode.squery.test

import org.junit.Test
import org.junit.Assert._
import com.novocode.squery.combinator._
import com.novocode.squery.combinator.TypeMapper._
<<<<<<< HEAD
import com.novocode.squery.combinator.extended.{ExtendedTable => Table}
=======
import com.novocode.squery.combinator.basic.SQLiteDriver.Implicit._
import com.novocode.squery.combinator.basic.{BasicTable => Table}
>>>>>>> 505d629e
import com.novocode.squery.session._
import com.novocode.squery.session.Database.threadLocalSession
import com.novocode.squery.test.util._
import com.novocode.squery.test.util.TestDB._

object MainTest extends DBTestObject(H2Mem)

class MainTest(tdb: TestDB) extends DBTest(tdb) {
  import tdb.driver.Implicit._

  case class User(id: Int, first: String, last: String)

  object Users extends Table[(Int, String, Option[String])]("users") {
    def id = column[Int]("id", O PrimaryKey, O NotNull)
    def first = column[String]("first", O Default "NFN", O DBType "varchar(64)")
    def last = column[Option[String]]("last")
    def * = id ~ first ~ last

    def orders = Orders where { _.userID is id }
  }

  object Orders extends Table[(Int, Int, String, Boolean, Option[Boolean])]("orders") {
    def userID = column[Int]("userID", O NotNull)
    def orderID = column[Int]("orderID", O PrimaryKey, O NotNull)
    def product = column[String]("product")
    def shipped = column[Boolean]("shipped", O Default false, O NotNull)
    def rebate = column[Option[Boolean]]("rebate", O Default Some(false))
    def * = userID ~ orderID ~ product ~ shipped ~ rebate
  }

  val mySequence = Sequence[Int]("mysequence") start 200 inc 10

  @Test def test() {
<<<<<<< HEAD
    db withSession {
=======
    Database.forURL("jdbc:sqlite:sample.db", driver = "org.sqlite.JDBC") withSession {
>>>>>>> 505d629e

      val ddl = Users.ddl ++ Orders.ddl ++ mySequence.ddl
      ddl.createStatements.foreach(println)
      ddl.create
      val ins1 = (Users.first ~ Users.last).insert("Homer", Some("Simpson"))
      val ins2 = (Users.first ~ Users.last).insertAll(
        ("Marge", Some("Simpson")), ("Apu", Some("Nahasapeemapetilon")), ("Carl", Some("Carlson")), ("Lenny", Some("Leonard")) )
      val ins3 = Users.first.insertAll("Santa's Little Helper", "Snowball")
      println("Inserted "+(ins1+ins2+ins3)+" users")
      assertEquals(ins1+ins2+ins3, 7)

      val q1 = for(u <- Users) yield u.id ~ u.first ~ u.last
      println("q1: " + q1.selectStatement)
      for(t <- q1) println("User tuple: "+t)
      val allUsers = q1.mapResult{ case (id,f,l) => User(id,f,l.orNull) }.list
      for(u <- allUsers) println("User object: "+u)

      val expectedUserTuples = List(
        (1,"Homer",Some("Simpson")),
        (2,"Marge",Some("Simpson")),
        (3,"Apu",Some("Nahasapeemapetilon")),
        (4,"Carl",Some("Carlson")),
        (5,"Lenny",Some("Leonard")),
        (6,"Santa's Little Helper",None),
        (7,"Snowball",None) )
      assertEquals(expectedUserTuples, q1.list)
      assertEquals(expectedUserTuples.map{ case (id,f,l) => User(id,f,l.orNull) }, allUsers)

      val q1b = for(u <- Users) yield mySequence.next ~ u.id ~ u.first.? ~ u.last ~
        (Case when u.id < 3 then "low" when u.id < 6 then "medium" otherwise "high")
      println("q1b: " + q1b.selectStatement)
      for(t <- q1b) println("With options and sequence: "+t)

      assertEquals(expectedUserTuples.map {
        case (id,f,l) => (id*10+260, id, Some(f), l, if(id < 3) "low" else if(id < 6) "medium" else "high")
      }, q1b.list)

      val q2 = for(u <- Users if u.first is "Apu".bind) yield u.last ~ u.id
      println("q2: " + q2.selectStatement)
      println("Apu's last name and ID are: " + q2.first)
      assertEquals((Some("Nahasapeemapetilon"),3), q2.first)

      //TODO verifyable non-random test
      for(u <- allUsers
          if u.first != "Apu" && u.first != "Snowball"; i <- 1 to 2)
        (Orders.userID ~ Orders.product ~ Orders.shipped ~ Orders.rebate).insert(
          u.id, "Gizmo "+((scala.math.random*10)+1).toInt, i == 2, Some(u.first == "Marge"))

      val q3 = for (
        u <- Users if u.last isNotNull;
        o <- u.orders
             orderBy u.first
      ) yield u.first ~ u.last ~ o.orderID ~ o.product ~ o.shipped ~ o.rebate
      println("q3: " + q3.selectStatement)
      println("All Orders by Users with a last name by first name:")
      q3.foreach(o => println("  "+o))

      val q4 = for (
        u <- Users;
        o <- Orders
          if (o.orderID in (for { o2 <- Orders where(o.userID is _.userID) } yield o2.orderID.max))
             && (o.userID is u.id)
      ) yield u.first ~ o.orderID
      println("q4: " + q4.selectStatement)
      println("Latest Order per User:")
      q4.foreach(o => println("  "+o))
      assertEquals(List(("Homer",2), ("Marge",4), ("Carl",6), ("Lenny",8), ("Santa's Little Helper",10)), q4.list)

      def maxOfPer[T <: TableBase[_]]
        (c: T, m: (T => Column[Int]), p: (T => Column[Int])) =
        c where { o => m(o) in (for { o2 <- c if p(o) is p(o2) } yield m(o2).max) }

      val q4b = for (
        u <- Users;
        o <- maxOfPer[Orders.type](Orders, _.orderID, _.userID)
          if o.userID is u.id
      ) yield u.first ~ o.orderID
      println("q4b: " + q4b.selectStatement)
      println("Latest Order per User, using maxOfPer:")
      q4b.foreach(o => println("  "+o))
      assertEquals(List(("Homer",2), ("Marge",4), ("Carl",6), ("Lenny",8), ("Santa's Little Helper",10)), q4b.list)

      val q4c = for (
        u <- Users;
        o <- Orders if o.userID is u.id;
        _ <- Query groupBy u.id
                   having { _ => o.orderID.max > 5 }
                   orderBy o.orderID.max
      ) yield u.first ~ o.orderID.max
      println("q4c: " + q4c.selectStatement)
      println("Latest Order per User, using GroupBy, with orderID > 5:")
      q4c.foreach(o => println("  "+o))
      assertEquals(List(("Carl",6), ("Lenny",8), ("Santa's Little Helper",10)), q4c.list)

      val q4d = for (
        u <- Users if u.first inSetBind List("Homer", "Marge");
        o <- Orders if o.userID is u.id
      ) yield u.first ~ (ConstColumn(1) + o.orderID - 1) ~ o.product
      println("q4d: " + q4d.selectStatement)
      println("Orders for Homer and Marge:")
      q4d.foreach(o => println("  "+o))

      val b1 = Orders.where( o => o.shipped && o.shipped ).map( o => o.shipped && o.shipped )
      val b2 = Orders.where( o => o.shipped && o.rebate ).map( o => o.shipped && o.rebate )
      val b3 = Orders.where( o => o.rebate && o.shipped ).map( o => o.rebate && o.shipped )
      val b4 = Orders.where( o => o.rebate && o.rebate ).map( o => o.rebate && o.rebate )
      val b5 = Orders.where( o => !o.shipped ).map( o => !o.shipped )
      val b6 = Orders.where( o => !o.rebate ).map( o => !o.rebate )
      val b7 = Orders.map( o => o.shipped is o.shipped )
      val b8 = Orders.map( o => o.rebate is o.shipped )
      val b9 = Orders.map( o => o.shipped is o.rebate )
      val b10 = Orders.map( o => o.rebate is o.rebate )

      println("b1: " + b1.selectStatement)
      println("b2: " + b2.selectStatement)
      println("b3: " + b3.selectStatement)
      println("b4: " + b4.selectStatement)
      println("b5: " + b5.selectStatement)
      println("b6: " + b6.selectStatement)
      println("b7: " + b7.selectStatement)
      println("b8: " + b8.selectStatement)

      val q5 = Users where { _.id notIn Orders.map(_.userID) }
      println("q5: " + q5.selectStatement)
      println("Users without Orders:")
      q5.foreach(o => println("  "+o))
      assertEquals(List((3,"Apu",Some("Nahasapeemapetilon")), (7,"Snowball",None)), q5.list)

      println("q5: " + q5.deleteStatement)
      println("Deleting them...")
      val deleted = q5.delete
      println("Deleted "+deleted+" rows")
      assertEquals(deleted, 2)

      val q6 = Query(q5.count)
      println("q6: " + q6.selectStatement)
      println("Users without Orders left: " + q6.first)
      assertEquals(q6.first, 0)

      val q7 = Users.where(_.first is "Homer".bind).map(_.first)
      println("q7: " + q7.updateStatement)
      val updated1 = q7.update("Homer Jay")
      println("Updated "+updated1+" row(s)")
      assertEquals(updated1, 1)

      val q8 = for(u <- Users if u.last.isNull) yield u.first ~ u.last
      println("q8: " + q8.updateStatement)
      val updated2 = q8.update("n/a", Some("n/a"))
      println("Updated "+updated2+" row(s)")
      assertEquals(updated2, 1)

      for(t <- q1) println("User tuple: "+t)
    }
  }
}<|MERGE_RESOLUTION|>--- conflicted
+++ resolved
@@ -4,12 +4,7 @@
 import org.junit.Assert._
 import com.novocode.squery.combinator._
 import com.novocode.squery.combinator.TypeMapper._
-<<<<<<< HEAD
 import com.novocode.squery.combinator.extended.{ExtendedTable => Table}
-=======
-import com.novocode.squery.combinator.basic.SQLiteDriver.Implicit._
-import com.novocode.squery.combinator.basic.{BasicTable => Table}
->>>>>>> 505d629e
 import com.novocode.squery.session._
 import com.novocode.squery.session.Database.threadLocalSession
 import com.novocode.squery.test.util._
@@ -23,7 +18,7 @@
   case class User(id: Int, first: String, last: String)
 
   object Users extends Table[(Int, String, Option[String])]("users") {
-    def id = column[Int]("id", O PrimaryKey, O NotNull)
+    def id = column[Int]("id", O PrimaryKey, O NotNull, O AutoInc)
     def first = column[String]("first", O Default "NFN", O DBType "varchar(64)")
     def last = column[Option[String]]("last")
     def * = id ~ first ~ last
@@ -33,23 +28,17 @@
 
   object Orders extends Table[(Int, Int, String, Boolean, Option[Boolean])]("orders") {
     def userID = column[Int]("userID", O NotNull)
-    def orderID = column[Int]("orderID", O PrimaryKey, O NotNull)
+    def orderID = column[Int]("orderID", O PrimaryKey, O NotNull, O AutoInc)
     def product = column[String]("product")
     def shipped = column[Boolean]("shipped", O Default false, O NotNull)
     def rebate = column[Option[Boolean]]("rebate", O Default Some(false))
     def * = userID ~ orderID ~ product ~ shipped ~ rebate
   }
 
-  val mySequence = Sequence[Int]("mysequence") start 200 inc 10
+  @Test def test() {
+    db withSession {
 
-  @Test def test() {
-<<<<<<< HEAD
-    db withSession {
-=======
-    Database.forURL("jdbc:sqlite:sample.db", driver = "org.sqlite.JDBC") withSession {
->>>>>>> 505d629e
-
-      val ddl = Users.ddl ++ Orders.ddl ++ mySequence.ddl
+      val ddl = Users.ddl ++ Orders.ddl
       ddl.createStatements.foreach(println)
       ddl.create
       val ins1 = (Users.first ~ Users.last).insert("Homer", Some("Simpson"))
@@ -76,13 +65,13 @@
       assertEquals(expectedUserTuples, q1.list)
       assertEquals(expectedUserTuples.map{ case (id,f,l) => User(id,f,l.orNull) }, allUsers)
 
-      val q1b = for(u <- Users) yield mySequence.next ~ u.id ~ u.first.? ~ u.last ~
+      val q1b = for(u <- Users) yield u.id ~ u.first.? ~ u.last ~
         (Case when u.id < 3 then "low" when u.id < 6 then "medium" otherwise "high")
       println("q1b: " + q1b.selectStatement)
       for(t <- q1b) println("With options and sequence: "+t)
 
       assertEquals(expectedUserTuples.map {
-        case (id,f,l) => (id*10+260, id, Some(f), l, if(id < 3) "low" else if(id < 6) "medium" else "high")
+        case (id,f,l) => (id, Some(f), l, if(id < 3) "low" else if(id < 6) "medium" else "high")
       }, q1b.list)
 
       val q2 = for(u <- Users if u.first is "Apu".bind) yield u.last ~ u.id
