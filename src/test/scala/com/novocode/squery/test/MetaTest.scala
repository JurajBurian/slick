--- conflicted
+++ resolved
@@ -8,12 +8,7 @@
 import com.novocode.squery.ResultSetInvoker
 import com.novocode.squery.combinator._
 import com.novocode.squery.combinator.TypeMapper._
-<<<<<<< HEAD
-import com.novocode.squery.combinator.extended.{ExtendedTable => Table}
-=======
-import com.novocode.squery.combinator.basic.SQLiteDriver.Implicit._
 import com.novocode.squery.combinator.basic.{BasicTable => Table}
->>>>>>> 505d629e
 import com.novocode.squery.meta._
 import com.novocode.squery.session._
 import com.novocode.squery.session.Database.threadLocalSession
@@ -28,7 +23,7 @@
   import tdb.driver.Implicit._
 
   object Users extends Table[(Int, String, Option[String])]("users") {
-    def id = column[Int]("id", O PrimaryKey, O NotNull, O PrimaryKey)
+    def id = column[Int]("id", O NotNull, O PrimaryKey)
     def first = column[String]("first", O Default "NFN", O DBType "varchar(64)")
     def last = column[Option[String]]("last")
     def * = id ~ first ~ last
@@ -46,11 +41,7 @@
 
   @Test def test() {
 
-<<<<<<< HEAD
     db withSession {
-=======
-    Database.forURL("jdbc:sqlite:sample.db", driver = "org.sqlite.JDBC") withSession {
->>>>>>> 505d629e
 
       val ddl = (Users.ddl ++ Orders.ddl)
       println("DDL used to create tables:")
