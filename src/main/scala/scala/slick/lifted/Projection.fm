package scala.slick.lifted

import scala.slick.driver.JdbcDriver
import scala.slick.jdbc.{PositionedParameters, PositionedResult}
import scala.slick.ast._

sealed trait Projection[T <: Product] extends ColumnBase[T] with ProductNode with Product with TypedNode {
  type V = T
  lazy val nodeChildren = productIterator.map(Node(_)).toIndexedSeq

  def setParameter(driver: JdbcDriver, ps: PositionedParameters, value: Option[T]) {
    for(i <- 0 until productArity) {
      productElement(i).asInstanceOf[Column[Any]].setParameter(driver, ps, value.map(_.productElement(i)))
    }
  }

  def updateResult(driver: JdbcDriver, rs: PositionedResult, value: T) {
    for(i <- 0 until productArity) {
      productElement(i).asInstanceOf[Column[Any]].updateResult(driver, rs, value.productElement(i))
    }
  }

  def getAllColumnTypedTypes = 0.until(productArity).flatMap[TypedType[_], Vector[TypedType[_]]](
    i => productElement(i).asInstanceOf[Column[_]].getAllColumnTypedTypes)(collection.breakOut)

  def getLinearizedNodes: IndexedSeq[Node] =
    (0 until productArity).map(i => Node(productElement(i).asInstanceOf[Column[Any]]))(collection.breakOut)

  def <>[R](f: (T => R), g: (R => Option[T])) = MappedProjection[R, T](this, f, g)(this)

  override def toString = "Projection" + productArity

  lazy val tpe = ProductType(productIterator.asInstanceOf[Iterator[Column[_]]].map(_.tpe).toIndexedSeq)

  override def nodeWithComputedType(scope: SymbolScope): Node = {
    val this2 = nodeMapChildren(_.nodeWithComputedType(scope))
    nodeBuildTypedNode(this2, tpe)
  }
}

object Projection {
<#list 2..22 as i>
  def unapply[<#list 1..i as j>T${j}<#if i != j>,</#if></#list>](p: Projection${i}[<#list 1..i as j>T${j}<#if i != j>,</#if></#list>]) = Some(p)
</#list>
}

final case class MappedProjection[T, P <: Product](child: Node, f: (P => T), g: (T => Option[P]))(proj: Projection[P]) extends ColumnBase[T] with UnaryNode with TypedNode {
  override def toString = "MappedProjection"
  override def nodeDelegate = if(op eq null) Node(child) else op.nodeDelegate
  def getAllColumnTypedTypes = proj.getAllColumnTypedTypes

  def setParameter(driver: JdbcDriver, ps: PositionedParameters, value: Option[T]): Unit =
    proj.setParameter(driver, ps, value.flatMap(g))
  def getResult(driver: JdbcDriver, rs: PositionedResult) = f(proj.getResult(driver, rs))
  def updateResult(driver: JdbcDriver, rs: PositionedResult, value: T) = proj.updateResult(driver, rs, g(value).get)
  def getLinearizedNodes = proj.getLinearizedNodes

  protected[this] def nodeRebuild(child: Node): Node = copy[T, P](child = child)(proj)

  override def hashCode() = child.hashCode() + f.hashCode() + g.hashCode()
  override def equals(o: Any) = o match {
    case m: MappedProjection[_,_] => child == m.child && f == m.f && g == m.g
    case _ => false
  }
  lazy val tpe: MappedScalaType = new MappedScalaType {
    val baseType =  proj.tpe
    def toBase(v: Any): Any = Some(g(v.asInstanceOf[T]))
    def toMapped(v: Any): Any = f(v.asInstanceOf[P])
  }
}

object ~ {
  def unapply[T1,T2](p: Projection2[T1,T2]) =
    Some(p)
<#list 3..22 as i>
  def unapply[<#list 1..i as j>T${j}<#if i != j>,</#if></#list>](p: Projection${i}[<#list 1..i as j>T${j}<#if i != j>,</#if></#list>]) =
    Some((new Projection${i-1}(<#list 1..i-1 as j>p._${j}<#if i-1 != j>,</#if></#list>), p._${i}))
</#list>
}

<#list 2..22 as i>
final class Projection${i}[<#list 1..i as j>T${j}<#if i != j>,</#if></#list>](
<#list 1..i as j>
  override val _${j}: Column[T${j}]<#if i != j>,</#if>
</#list>)
extends Tuple${i}(<#list 1..i as j>_${j}<#if i != j>,</#if></#list>) with Projection[(<#list 1..i as j>T${j}<#if i != j>,</#if></#list>)] {
  <#if i != 22>def ~[U](c: Column[U]) = new Projection${i+1}(<#list 1..i as j>_${j},</#list>c)</#if>
<<<<<<< HEAD
  def getResult(driver: JdbcDriver, rs: PositionedResult) = (
=======
  <#if i != 22>def ~:[U](c: Column[U]) = new Projection${i+1}(c<#list 1..i as j>,_${j}</#list>)</#if>
  def getResult(profile: BasicProfile, rs: PositionedResult) = (
>>>>>>> 9ebbca79
<#list 1..i as j>
    _${j}.getResult(driver, rs)<#if i != j>,</#if>
</#list>  )
  override def mapOp(f: (Node, List[Int]) => Node, positions: List[Int]): this.type = new Projection${i}(
<#list 1..i as j>
    _${j}.mapOp(f, ${j} :: positions)<#if i != j>,</#if>
</#list>  ).asInstanceOf[this.type]
  def <>[R](f: ((<#list 1..i as j>T${j}<#if i != j>,</#if></#list>) => R), g: (R => Option[V])): MappedProjection[R,V] =
    <>(t => f(<#list 1..i as j>t._${j}<#if i != j>,</#if></#list>), g)
}

</#list><|MERGE_RESOLUTION|>--- conflicted
+++ resolved
@@ -85,12 +85,8 @@
 </#list>)
 extends Tuple${i}(<#list 1..i as j>_${j}<#if i != j>,</#if></#list>) with Projection[(<#list 1..i as j>T${j}<#if i != j>,</#if></#list>)] {
   <#if i != 22>def ~[U](c: Column[U]) = new Projection${i+1}(<#list 1..i as j>_${j},</#list>c)</#if>
-<<<<<<< HEAD
+  <#if i != 22>def ~:[U](c: Column[U]) = new Projection${i+1}(c<#list 1..i as j>,_${j}</#list>)</#if>
   def getResult(driver: JdbcDriver, rs: PositionedResult) = (
-=======
-  <#if i != 22>def ~:[U](c: Column[U]) = new Projection${i+1}(c<#list 1..i as j>,_${j}</#list>)</#if>
-  def getResult(profile: BasicProfile, rs: PositionedResult) = (
->>>>>>> 9ebbca79
 <#list 1..i as j>
     _${j}.getResult(driver, rs)<#if i != j>,</#if>
 </#list>  )
